--- conflicted
+++ resolved
@@ -14,23 +14,6 @@
     public Dispatcher Dispatcher { get; }
     public BarConfig BarConfig { get; }
 
-<<<<<<< HEAD
-    private readonly UserConfigService _userConfigService =
-      ServiceLocator.GetRequiredService<UserConfigService>();
-    private BarConfig _barConfig => _userConfigService.BarConfig;
-
-    public BarPosition Position => _barConfig.Position;
-    public string Background => XamlHelper.FormatColor(_barConfig.Background);
-    public string Foreground => XamlHelper.FormatColor(_barConfig.Foreground);
-    public string FontFamily => _barConfig.FontFamily;
-    public string FontWeight => _barConfig.FontWeight;
-    public string FontSize => XamlHelper.FormatSize(_barConfig.FontSize);
-    public string BorderColor => XamlHelper.FormatColor(_barConfig.BorderColor);
-    public string BorderWidth => XamlHelper.FormatRectShorthand(_barConfig.BorderWidth);
-    public string CornerRadius => XamlHelper.FormatRectShorthand(_barConfig.CornerRadius);
-    public string Padding => XamlHelper.FormatRectShorthand(_barConfig.Padding);
-    public double Opacity => _barConfig.Opacity;
-=======
     public BarPosition Position => BarConfig.Position;
     public string Background => XamlHelper.FormatColor(BarConfig.Background);
     public string Foreground => XamlHelper.FormatColor(BarConfig.Foreground);
@@ -41,7 +24,6 @@
     public string BorderWidth => XamlHelper.FormatRectShorthand(BarConfig.BorderWidth);
     public string Padding => XamlHelper.FormatRectShorthand(BarConfig.Padding);
     public double Opacity => BarConfig.Opacity;
->>>>>>> def026aa
 
     public List<ComponentViewModel> ComponentsLeft =>
       CreateComponentViewModels(BarConfig.ComponentsLeft);
