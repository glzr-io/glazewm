use std::{
  os::windows::io::AsRawHandle,
  path::{Path, PathBuf},
  thread::JoinHandle,
};

use anyhow::{bail, Context};
use windows::{
  core::{w, PCWSTR},
  Win32::{
    Foundation::{HANDLE, HWND, LPARAM, POINT, WPARAM},
    System::{
      Environment::ExpandEnvironmentStringsW, Threading::GetThreadId,
    },
    UI::{
      Shell::{
        ShellExecuteExW, SEE_MASK_NOASYNC, SEE_MASK_NOCLOSEPROCESS,
        SHELLEXECUTEINFOW,
      },
      WindowsAndMessaging::{
        CreateWindowExW, DispatchMessageW, GetAncestor, GetCursorPos,
        GetDesktopWindow, GetForegroundWindow, GetMessageW,
        GetShellWindow, MessageBoxW, PeekMessageW, PostThreadMessageW,
        RegisterClassW, SetCursorPos, SystemParametersInfoW,
        TranslateMessage, WindowFromPoint, ANIMATIONINFO, CS_HREDRAW,
        CS_VREDRAW, CW_USEDEFAULT, GA_ROOT, MB_ICONERROR, MB_OK,
<<<<<<< HEAD
        MB_SYSTEMMODAL, MSG, PM_REMOVE, SPIF_SENDCHANGE,
        SPIF_UPDATEINIFILE, SPI_GETANIMATION, SPI_SETANIMATION, SW_HIDE,
        SW_NORMAL, SYSTEM_PARAMETERS_INFO_UPDATE_FLAGS, WM_QUIT,
        WNDCLASSW, WNDPROC, WS_OVERLAPPEDWINDOW,
=======
        MB_SYSTEMMODAL, MSG, PM_REMOVE, SPI_GETANIMATION,
        SPI_SETANIMATION, SW_HIDE, SW_NORMAL,
        SYSTEM_PARAMETERS_INFO_UPDATE_FLAGS, WM_QUIT, WNDCLASSW, WNDPROC,
        WS_OVERLAPPEDWINDOW,
>>>>>>> e6b26df1
      },
    },
  },
};

use super::{
  native_monitor, native_window, EventListener, NativeMonitor,
  NativeWindow, SingleInstance,
};
use crate::{common::Point, user_config::UserConfig};

pub type WindowProcedure = WNDPROC;

pub struct Platform;

impl Platform {
  /// Gets the `NativeWindow` instance of the currently focused window.
  pub fn foreground_window() -> NativeWindow {
    let handle = unsafe { GetForegroundWindow() };
    NativeWindow::new(handle.0)
  }

  /// Gets the `NativeWindow` instance of the desktop window.
  ///
  /// This is the explorer.exe wallpaper window (i.e. "Progman"). If
  /// explorer.exe isn't running, then default to the desktop window below
  /// the wallpaper window.
  pub fn desktop_window() -> NativeWindow {
    let handle = match unsafe { GetShellWindow() } {
      HWND(0) => unsafe { GetDesktopWindow() },
      handle => handle,
    };

    NativeWindow::new(handle.0)
  }

  /// Gets a vector of available monitors as `NativeMonitor` instances
  /// sorted from left-to-right and top-to-bottom.
  ///
  /// Note that this also ensures that the `NativeMonitor` instances have
  /// valid position values.
  pub fn sorted_monitors() -> anyhow::Result<Vec<NativeMonitor>> {
    let monitors = native_monitor::available_monitors()?;

    // Create a tuple of monitors and their rects.
    let mut monitors_with_rect = monitors
      .into_iter()
      .map(|monitor| {
        let rect = monitor.rect()?.clone();
        anyhow::Ok((monitor, rect))
      })
      .try_collect::<Vec<_>>()?;

    // Sort monitors from left-to-right, top-to-bottom.
    monitors_with_rect.sort_by(|(_, rect_a), (_, rect_b)| {
      if rect_a.x() == rect_b.x() {
        rect_a.y().cmp(&rect_b.y())
      } else {
        rect_a.x().cmp(&rect_b.x())
      }
    });

    // Convert back to a regular vector of monitors.
    Ok(
      monitors_with_rect
        .into_iter()
        .map(|(monitor, _)| monitor)
        .collect(),
    )
  }

  pub fn nearest_monitor(window: &NativeWindow) -> NativeMonitor {
    native_monitor::nearest_monitor(window.handle)
  }

  /// Gets a vector of "manageable" windows as `NativeWindow` instances.
  ///
  /// Manageable windows are visible windows that the WM is most likely
  /// able to manage.
  pub fn manageable_windows() -> anyhow::Result<Vec<NativeWindow>> {
    Ok(
      native_window::available_windows()?
        .into_iter()
        .filter(|window| window.is_manageable().unwrap_or(false))
        .collect(),
    )
  }

  /// Creates a new `EventListener` for the specified user config.
  pub fn start_event_listener(
    config: &UserConfig,
  ) -> anyhow::Result<EventListener> {
    EventListener::start(config)
  }

  /// Creates a new `SingleInstance`.
  pub fn new_single_instance() -> anyhow::Result<SingleInstance> {
    SingleInstance::new()
  }

  // Gets the root window of the specified window.
  pub fn root_ancestor(
    window: &NativeWindow,
  ) -> anyhow::Result<NativeWindow> {
    let handle = unsafe { GetAncestor(HWND(window.handle), GA_ROOT) };
    Ok(NativeWindow::new(handle.0))
  }

  /// Sets the cursor position to the specified coordinates.
  pub fn set_cursor_pos(x: i32, y: i32) -> anyhow::Result<()> {
    unsafe {
      SetCursorPos(x, y)?;
    };

    Ok(())
  }

  /// Finds the window at the specified point in screen space.
  pub fn window_from_point(point: &Point) -> anyhow::Result<NativeWindow> {
    let point = POINT {
      x: point.x,
      y: point.y,
    };

    let handle = unsafe { WindowFromPoint(point) };
    Ok(NativeWindow::new(handle.0))
  }

  /// Gets the mouse position in screen space.
  pub fn mouse_position() -> anyhow::Result<Point> {
    let mut point = POINT { x: 0, y: 0 };
    unsafe { GetCursorPos(&mut point) }?;

    Ok(Point {
      x: point.x,
      y: point.y,
    })
  }

  /// Creates a hidden message window.
  ///
  /// Returns a handle to the created window.
  pub fn create_message_window(
    window_procedure: WindowProcedure,
  ) -> anyhow::Result<isize> {
    let wnd_class = WNDCLASSW {
      lpszClassName: w!("MessageWindow"),
      style: CS_HREDRAW | CS_VREDRAW,
      lpfnWndProc: window_procedure,
      ..Default::default()
    };

    unsafe { RegisterClassW(&wnd_class) };

    let handle = unsafe {
      CreateWindowExW(
        Default::default(),
        w!("MessageWindow"),
        w!("MessageWindow"),
        WS_OVERLAPPEDWINDOW,
        CW_USEDEFAULT,
        CW_USEDEFAULT,
        CW_USEDEFAULT,
        CW_USEDEFAULT,
        None,
        None,
        wnd_class.hInstance,
        None,
      )
    };

    if handle.0 == 0 {
      bail!("Creation of message window failed.");
    }

    Ok(handle.0)
  }

  /// Starts a message loop on the current thread.
  ///
  /// This function will block until the message loop is killed. Use
  /// `Platform::kill_message_loop` to terminate the message loop.
  pub fn run_message_loop() {
    let mut msg = MSG::default();

    loop {
      if unsafe { GetMessageW(&mut msg, None, 0, 0) }.as_bool() {
        unsafe {
          TranslateMessage(&msg);
          DispatchMessageW(&msg);
        }
      } else {
        break;
      }
    }
  }

  /// Runs a single cycle of a message loop on the current thread.
  ///
  /// Is non-blocking and returns immediately if there are no messages.
  pub fn run_message_cycle() -> anyhow::Result<()> {
    let mut msg = MSG::default();

    let has_message =
      unsafe { PeekMessageW(&mut msg, None, 0, 0, PM_REMOVE) }.as_bool();

    if has_message {
      if msg.message == WM_QUIT {
        bail!("Received WM_QUIT message.")
      }

      unsafe {
        TranslateMessage(&msg);
        DispatchMessageW(&msg);
      }
    }

    Ok(())
  }

  /// Gracefully terminates the message loop on the given thread.
  pub fn kill_message_loop<T>(
    thread: &JoinHandle<T>,
  ) -> anyhow::Result<()> {
    let handle = thread.as_raw_handle();
    let handle = HANDLE(handle as isize);
    let thread_id = unsafe { GetThreadId(handle) };

    unsafe {
      PostThreadMessageW(
        thread_id,
        WM_QUIT,
        WPARAM::default(),
        LPARAM::default(),
      )
    }?;

    Ok(())
  }

  /// Gets whether window transition animations are currently enabled.
  ///
  /// Note that this is a global system setting.
  pub fn window_animations_enabled() -> anyhow::Result<bool> {
    let mut animation_info = ANIMATIONINFO {
      cbSize: std::mem::size_of::<ANIMATIONINFO>() as u32,
      iMinAnimate: 0,
    };

    unsafe {
      SystemParametersInfoW(
        SPI_GETANIMATION,
        animation_info.cbSize,
        Some(&mut animation_info as *mut _ as _),
        SYSTEM_PARAMETERS_INFO_UPDATE_FLAGS(0),
      )
    }?;

    Ok(animation_info.iMinAnimate != 0)
  }

  /// Enables or disables window transition animations.
  ///
  /// Note that this is a global system setting.
  pub fn set_window_animations_enabled(
    enable: bool,
  ) -> anyhow::Result<()> {
    let mut animation_info = ANIMATIONINFO {
      cbSize: std::mem::size_of::<ANIMATIONINFO>() as u32,
      iMinAnimate: if enable { 1 } else { 0 },
    };

    unsafe {
      SystemParametersInfoW(
        SPI_SETANIMATION,
        animation_info.cbSize,
        Some(&mut animation_info as *mut _ as _),
        SYSTEM_PARAMETERS_INFO_UPDATE_FLAGS(
          SPIF_UPDATEINIFILE.0 | SPIF_SENDCHANGE.0,
        ),
      )
    }?;

    Ok(())
  }

  /// Opens File Explorer at the specified path.
  pub fn open_file_explorer(path: &PathBuf) -> anyhow::Result<()> {
    let normalized_path = std::fs::canonicalize(path)?;

    std::process::Command::new("explorer")
      .arg(normalized_path)
      .spawn()?;

    Ok(())
  }

  /// Parses a command string into a program name/path and arguments. This
  /// also expands any environment variables found in the command string if
  /// they are wrapped in `%` characters. If the command string is a path,
  /// a file extension is required.
  ///
  /// This is similar to the `SHEvaluateSystemCommandTemplate` function. It
  /// also parses program name/path and arguments, but can't handle `/` as
  /// file path delimiters and it errors for certain programs (e.g.
  /// `code`).
  ///
  /// Returns a tuple containing the program name/path and arguments.
  ///
  /// # Examples
  ///
  /// ```
  /// let (prog, args) = parse_command("code .")?;
  /// assert_eq!(prog, "code");
  /// assert_eq!(args, ".");
  ///
  /// let (prog, args) = parse_command(
  ///   r#"C:\Program Files\Git\git-bash --cd=C:\Users\larsb\.glaze-wm"#,
  /// )?;
  /// assert_eq!(prog, r#"C:\Program Files\Git\git-bash"#);
  /// assert_eq!(args, r#"--cd=C:\Users\larsb\.glaze-wm"#);
  /// ```
  pub fn parse_command(command: &str) -> anyhow::Result<(String, String)> {
    // Expand environment variables in the command string.
    let expanded_command = {
      let wide_command = to_wide(command);
      let size = unsafe {
        ExpandEnvironmentStringsW(PCWSTR(wide_command.as_ptr()), None)
      };

      if size == 0 {
        anyhow::bail!(
          "Failed to expand environment strings in command '{}'.",
          command
        );
      }

      let mut buffer = vec![0; size as usize];
      let size = unsafe {
        ExpandEnvironmentStringsW(
          PCWSTR(wide_command.as_ptr()),
          Some(&mut buffer),
        )
      };

      // The size includes the null terminator, so we need to subtract one.
      String::from_utf16_lossy(&buffer[..(size - 1) as usize])
    };

    let command_parts: Vec<&str> =
      expanded_command.trim().split_whitespace().collect();

    // If the command starts with double quotes, then the program name/path
    // is wrapped in double quotes (e.g. `"C:\path\to\app.exe" --flag`).
    if command.starts_with("\"") {
      // Find the closing double quote.
      let (closing_index, _) =
        command.match_indices('"').nth(2).with_context(|| {
          format!("Command doesn't have an ending `\"`: '{}'.", command)
        })?;

      return Ok((
        command[1..closing_index].to_string(),
        command[closing_index + 1..].trim().to_string(),
      ));
    }

    // The first part is the program name if it doesn't contain a slash or
    // backslash.
    if let Some(first_part) = command_parts.first() {
      if !first_part.contains(&['/', '\\'][..]) {
        let args = command_parts[1..].join(" ");
        return Ok((first_part.to_string(), args));
      }
    }

    let mut cumulative_path = Vec::new();

    // Lastly, iterate over the command until a valid file path is found.
    for (part_index, &part) in command_parts.iter().enumerate() {
      cumulative_path.push(part);

      if Path::new(&cumulative_path.join(" ")).is_file() {
        return Ok((
          cumulative_path.join(" "),
          command_parts[part_index + 1..].join(" "),
        ));
      }
    }

    anyhow::bail!("Program path is not valid for command '{}'.", command)
  }

  /// Runs the specified program with the given arguments.
  pub fn run_command(
    program: &str,
    args: &str,
    hide_window: bool,
  ) -> anyhow::Result<()> {
    let home_dir = home::home_dir()
      .context("Unable to get home directory.")?
      .to_str()
      .context("Invalid home directory.")?
      .to_owned();

    // Inlining the wide variables within the `SHELLEXECUTEINFOW` struct
    // causes issues where the pointer is dropped while `ShellExecuteExW`
    // is using it. This is likely a `windows-rs` bug, and we can avoid
    // it by keeping separate variables for the wide strings.
    let program_wide = to_wide(&program);
    let args_wide = to_wide(&args);
    let home_dir_wide = to_wide(&home_dir);

    // Using the built-in `Command::new` function in Rust launches the
    // program as a subprocess. This prevents Windows from cleaning up
    // handles held by our process (e.g. the IPC server port) until the
    // subprocess exits.
    let mut exec_info = SHELLEXECUTEINFOW {
      cbSize: std::mem::size_of::<SHELLEXECUTEINFOW>() as u32,
      lpFile: PCWSTR(program_wide.as_ptr()),
      lpParameters: PCWSTR(args_wide.as_ptr()),
      lpDirectory: PCWSTR(home_dir_wide.as_ptr()),
      nShow: if hide_window { SW_HIDE } else { SW_NORMAL }.0 as _,
      fMask: SEE_MASK_NOCLOSEPROCESS | SEE_MASK_NOASYNC,
      ..Default::default()
    };

    unsafe { ShellExecuteExW(&mut exec_info) }?;
    Ok(())
  }

  pub fn show_error_dialog(title: &str, message: &str) {
    let title_wide = to_wide(title);
    let message_wide = to_wide(message);

    unsafe {
      MessageBoxW(
        None,
        PCWSTR(message_wide.as_ptr()),
        PCWSTR(title_wide.as_ptr()),
        MB_ICONERROR | MB_OK | MB_SYSTEMMODAL,
      );
    }
  }
}

/// Utility function to convert a string to a null-terminated wide string.
fn to_wide(string: &str) -> Vec<u16> {
  string.encode_utf16().chain(Some(0)).collect()
}<|MERGE_RESOLUTION|>--- conflicted
+++ resolved
@@ -24,17 +24,10 @@
         RegisterClassW, SetCursorPos, SystemParametersInfoW,
         TranslateMessage, WindowFromPoint, ANIMATIONINFO, CS_HREDRAW,
         CS_VREDRAW, CW_USEDEFAULT, GA_ROOT, MB_ICONERROR, MB_OK,
-<<<<<<< HEAD
         MB_SYSTEMMODAL, MSG, PM_REMOVE, SPIF_SENDCHANGE,
         SPIF_UPDATEINIFILE, SPI_GETANIMATION, SPI_SETANIMATION, SW_HIDE,
         SW_NORMAL, SYSTEM_PARAMETERS_INFO_UPDATE_FLAGS, WM_QUIT,
         WNDCLASSW, WNDPROC, WS_OVERLAPPEDWINDOW,
-=======
-        MB_SYSTEMMODAL, MSG, PM_REMOVE, SPI_GETANIMATION,
-        SPI_SETANIMATION, SW_HIDE, SW_NORMAL,
-        SYSTEM_PARAMETERS_INFO_UPDATE_FLAGS, WM_QUIT, WNDCLASSW, WNDPROC,
-        WS_OVERLAPPEDWINDOW,
->>>>>>> e6b26df1
       },
     },
   },
@@ -312,9 +305,7 @@
         SPI_SETANIMATION,
         animation_info.cbSize,
         Some(&mut animation_info as *mut _ as _),
-        SYSTEM_PARAMETERS_INFO_UPDATE_FLAGS(
-          SPIF_UPDATEINIFILE.0 | SPIF_SENDCHANGE.0,
-        ),
+        SPIF_UPDATEINIFILE | SPIF_SENDCHANGE,
       )
     }?;
 
