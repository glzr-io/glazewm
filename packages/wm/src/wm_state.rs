--- conflicted
+++ resolved
@@ -453,28 +453,6 @@
       .or(Some(workspace.into()))
   }
 
-<<<<<<< HEAD
-  /// Returns all window under the mouse position
-  pub fn window_containers_at_position(
-    &self,
-    position: &Point,
-  ) -> Vec<WindowContainer> {
-    self
-      .root_container
-      .descendants()
-      .filter_map(|container| match container {
-        Container::TilingWindow(tiling) => {
-          Some(WindowContainer::TilingWindow(tiling))
-        }
-        Container::NonTilingWindow(non_tiling) => {
-          Some(WindowContainer::NonTilingWindow(non_tiling))
-        }
-        _ => None,
-      })
-      .filter(|c| {
-        let frame = c.to_rect();
-        frame.unwrap().contains_point(&position)
-=======
   pub fn containers_at_point(&self, point: &Point) -> Vec<Container> {
     self
       .root_container
@@ -484,7 +462,6 @@
           .to_rect()
           .map(|frame| frame.contains_point(&point))
           .unwrap_or(false)
->>>>>>> 6f6795c1
       })
       .collect()
   }
