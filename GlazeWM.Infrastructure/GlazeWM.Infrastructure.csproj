--- conflicted
+++ resolved
@@ -9,12 +9,6 @@
   <ItemGroup>
     <PackageReference Include="Microsoft.Extensions.Hosting" Version="6.0.1" />
     <PackageReference Include="System.Reactive" Version="5.0.0" />
-<<<<<<< HEAD
-    <PackageReference Include="YamlDotNet" Version="8.1.0" />
-    <PackageReference Include="Roslynator.Analyzers" Version="4.2.0" />
-    <PackageReference Include="Microsoft.CodeAnalysis.NetAnalyzers" Version="7.0.0" />
-    <PackageReference Include="ManagedShell" Version="0.0.198" />
-=======
     <PackageReference Include="Vanara.Core" Version="3.4.13" />
     <PackageReference Include="Vanara.PInvoke.CoreAudio" Version="3.4.13" />
     <PackageReference Include="Vanara.PInvoke.DwmApi" Version="3.4.13" />
@@ -24,6 +18,6 @@
     <PackageReference Include="YamlDotNet" Version="8.1.0" />
     <PackageReference Include="Roslynator.Analyzers" Version="4.2.0" />
     <PackageReference Include="Microsoft.CodeAnalysis.NetAnalyzers" Version="7.0.0" />
->>>>>>> c7069bea
+    <PackageReference Include="ManagedShell" Version="0.0.198" />
   </ItemGroup>
 </Project>