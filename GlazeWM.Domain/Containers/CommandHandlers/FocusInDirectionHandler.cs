--- conflicted
+++ resolved
@@ -29,7 +29,6 @@
       var direction = command.Direction;
       var focusedContainer = _containerService.FocusedContainer;
 
-<<<<<<< HEAD
       var focusedWorkspace = WorkspaceService.GetWorkspaceFromChildContainer(focusedContainer);
 
       // in monocle mode, there are only two directions: next/prev
@@ -48,10 +47,9 @@
         ));
         return CommandResponse.Ok;
       }
-=======
+
       if (focusedContainer is MaximizedWindow)
         return CommandResponse.Ok;
->>>>>>> 00ad788b
 
       var focusTarget = GetFocusTarget(focusedContainer, direction);
 
